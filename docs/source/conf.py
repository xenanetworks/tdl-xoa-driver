--- conflicted
+++ resolved
@@ -48,17 +48,10 @@
 company = f"Teledyne LeCroy Xena"
 year = datetime.datetime.today().year
 month = datetime.datetime.today().month
-<<<<<<< HEAD
-project = f"XOA Python API User Manual"
-copyright = f"{year}, {company}"
-author = company
-title = f"XOA Python API User Manual"
-=======
 project = f"XOA Python API"
 copyright = f"{year}, {company}"
 author = company
 title = f"XOA Python API Documentation"
->>>>>>> 95098d63
 output_basename = f"tdl_xoa_driver_doc"
 
 # The full version, including alpha/beta/rc tags.
