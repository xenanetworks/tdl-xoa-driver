--- conflicted
+++ resolved
@@ -1,7 +1,2 @@
-<<<<<<< HEAD
-__version__ = "1.3.0"
-__short_version__ = "1.3"
-=======
 __version__ = "1.4.1"
-__short_version__ = "1.4"
->>>>>>> 08e6c46a
+__short_version__ = "1.4"