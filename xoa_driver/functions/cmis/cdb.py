from __future__ import annotations
import typing as t
from xoa_driver.ports import PortL23
from ._utils import *
from ._constants import *
import time
from contextlib import suppress
from xoa_driver import exceptions
import json


# CMD 0000h: Query Status
class CMD0000hQueryStatusReply:
    """REPLY message of CMD 0000h Query Status
    """
    def __init__(self, reply: t.Dict[str, t.Any]) -> None:
        self.cdb_status: str = reply["cdb_status"]
        """
        hex string, provides the status of the most recently triggered CDB command.

        In Progress

        * ``10 000001b``: Busy capturing command
        * ``10 000010b``: Busy checking/validating command
        * ``10 000011b``: Busy executing command
        
        On Success

        * ``00 000001b``: Success
        
        On Failure

        * ``01 000000b``: Failed, no specific failure
        * ``01 000101b``: CdbChkCode error

        """
        self.status: str = reply["status"]
        """hex string

            * ``0000 0000b``: Module Boot Up.
            * ``0000 0001b``: Host Password Accepted.
            * ``1xxx xxxxb``: Module Password accepted.
            * Bits ‘x’ may contain custom information.

        """

async def cmd_0000h_query_status_cmd(port: PortL23, cdb_instance: int, response_delay: int) -> None:
    """Send CMD 0000h Query Status

    :param port: the port object to send the command to
    :type port: PortL23
    :param cdb_instance: CDB instance number.
    
        * 0 = CBD Instance 1
        * 1 = CDB Instance 2
    
    :type cdb_instance: int
    :param response_delay: Programmable delay in ms for module responding to this command. A value of 0 asks for module response as fast as possible.
    :type response_delay: int
    """

    cmd_data = {
        "response_delay": response_delay
    }
    await port.l1.transceiver.cmis.cdb(cdb_instance).cmd_0000h_query_status.set(cmd_data=cmd_data)

async def cmd_0000h_query_status_reply(port: PortL23, cdb_instance: int) -> CMD0000hQueryStatusReply:
    """Read the module response to CMD 0000h Query Status

    :param port: the port object to read the response from
    :type port: PortL23
    :param cdb_instance: CDB instance number.
    
        * 0 = CBD Instance 1
        * 1 = CDB Instance 2
    
    :type cdb_instance: int
    :return: REPLY of CMD 0000h Query Status
    :rtype: CMD0000hQueryStatusReply
    """
    while True:
        try:
            resp = await port.l1.transceiver.cmis.cdb(cdb_instance).cmd_0000h_query_status.get()
            return CMD0000hQueryStatusReply(resp.reply)
        except exceptions.XmpPendingError:
            time.sleep(0.1)

# CMD 0001h: Enter Password
class CMD0001hEnterPasswordReply:
    """REPLY message of CMD 0001h Enter Password
    """
    def __init__(self, reply: t.Dict[str, t.Any]) -> None:
        self.cdb_status: str = reply["cdb_status"]
        """
        hex string, provides the status of the most recently triggered CDB command.

        On Success

            * ``00 000001b``: Success

        On Failure

            * ``01 000000b``: Failed, no specific failure
            * ``01 000101b``: CdbChkCode error
            * ``01 000110b``: Password error – not accepted

        """

async def cmd_0001h_enter_password_cmd(port: PortL23, cdb_instance: int, password: str) -> None:
    """Send CMD 0001h Enter Password

    :param port: the port object to send the command to
    :type port: PortL23
    :param cdb_instance: CDB instance number.
    
        * 0 = CBD Instance 1
        * 1 = CDB Instance 2
    
    :type cdb_instance: int
    :param password: password to be entered
    :type password: hex str
    """

    cmd_data = {
        "password": password
    }
    await port.l1.transceiver.cmis.cdb(cdb_instance).cmd_0000h_query_status.set(cmd_data=cmd_data)

async def cmd_0001h_enter_password_reply(port: PortL23, cdb_instance: int) -> CMD0001hEnterPasswordReply:
    """Read the module response to CMD 0001h Enter Password

    :param port: the port object to read the response from
    :type port: PortL23
    :param cdb_instance: CDB instance number.
    
        * 0 = CBD Instance 1
        * 1 = CDB Instance 2
    
    :type cdb_instance: int
    :return: REPLY of CMD 0001h Enter Password
    :rtype: CMD0001hEnterPasswordReply
    """
    while True:
        try:
            resp = await port.l1.transceiver.cmis.cdb(cdb_instance).cmd_0001h_enter_password.get()
            return CMD0001hEnterPasswordReply(resp.reply)
        except exceptions.XmpPendingError:
            time.sleep(0.1)
    

# CMD 0002h: Change Password
class CMD0002hChangePasswordReply:
    """REPLY message of CMD 0002h Change Password
    """
    def __init__(self, reply: t.Dict[str, t.Any]) -> None:
        self.cdb_status: str = reply["cdb_status"]
        """
        hex string, provides the status of the most recently triggered CDB command.

        On Success
        
            * ``00 000001b``: Success

        On Failure

            * ``01 000000b``: Failed, no specific failure
            * ``01 000010b``: Parameter range error (e.g. Bit 31 is set).
            * ``01 000101b``: CdbChkCode error
            * ``01 000110b``: Insufficient privilege to change password

        """

async def cmd_0002h_change_password_cmd(port: PortL23, cdb_instance: int, new_password: str) -> None:
    """Send CMD 0002h Change Password

    :param port: the port object to send the command to
    :type port: PortL23
    :param cdb_instance: CDB instance number.
    
        * 0 = CBD Instance 1
        * 1 = CDB Instance 2
    
    :type cdb_instance: int
    :param new_password: new password to be entered
    :type new_password: hex str
    """
    cmd_data = {
        "new_password": new_password
    }
    await port.l1.transceiver.cmis.cdb(cdb_instance).cmd_0002h_change_password.set(cmd_data=cmd_data)

async def cmd_0002h_change_password_reply(port: PortL23, cdb_instance: int) -> CMD0002hChangePasswordReply:
    """Read the module response to CMD 0002h Change Password

    :param port: the port object to read the response from
    :type port: PortL23
    :param cdb_instance: CDB instance number.
    
        * 0 = CBD Instance 1
        * 1 = CDB Instance 2
    
    :type cdb_instance: int
    :return: REPLY of CMD 0002h Change Password
    :rtype: CMD0002hChangePasswordReply
    """
    while True:
        try:
            resp = await port.l1.transceiver.cmis.cdb(cdb_instance).cmd_0002h_change_password.get()
            return CMD0002hChangePasswordReply(resp.reply)
        except exceptions.XmpPendingError:
            time.sleep(0.1)


# CMD 0004h: Abort Processing
class CMD0004hAbortProcessingReply:
    """REPLY message of CMD 0004h Abort Processing
    """
    def __init__(self, reply: t.Dict[str, t.Any]) -> None:
        self.cdb_status: str = reply["cdb_status"]
        """
        hex string, provides the status of the most recently triggered CDB command.

        On Success
        
            * ``00 000001b``: Success
        
        On Failure

            * ``01 000000b``: Failed, no specific failure
            * ``01 000101b``: CdbChkCode error

        """

async def cmd_0004h_abort_processing_cmd(port: PortL23, cdb_instance: int) -> None:
    """Send CMD 0004h Abort Processing

    :param port: the port object to send the command to
    :type port: PortL23
    :param cdb_instance: CDB instance number.
    
        * 0 = CBD Instance 1
        * 1 = CDB Instance 2
    
    :type cdb_instance: int
    """
    await port.l1.transceiver.cmis.cdb(cdb_instance).cmd_0004h_abort_processing.set()

async def cmd_0004h_abort_processing_reply(port: PortL23, cdb_instance: int) -> CMD0004hAbortProcessingReply:
    """Read the module response to CMD 0004h Abort Processing

    :param port: the port object to read the response from
    :type port: PortL23
    :param cdb_instance: CDB instance number.
    
        * 0 = CBD Instance 1
        * 1 = CDB Instance 2
    
    :type cdb_instance: int
    :return: REPLY of CMD 0004h Abort Processing
    :rtype: CMD0004hAbortProcessingReply
    """
    while True:
        try:
            resp = await port.l1.transceiver.cmis.cdb(cdb_instance).cmd_0004h_abort_processing.get()
            return CMD0004hAbortProcessingReply(resp.reply)
        except exceptions.XmpPendingError:
            time.sleep(0.1)


# CMD 0040h: Module Features
class CMD0040hModuleFeaturesReply:
    """REPLY message of CMD 0040h Module Features
    """
    def __init__(self, reply: t.Dict[str, t.Any]) -> None:
        self.cdb_status: str = reply["cdb_status"]
        """
        hex string, provides the status of the most recently triggered CDB command.

        On Success
        
            * ``00 000001b``: Success

        On Failure

            * ``01 000000b``: Failed, no specific failure
            * ``01 000101b``: CdbChkCode error

        """
        self.cmd_support_0000h_0007h: str = reply["cmd_support_mask"][0:2]+reply["cmd_support_mask"][2:4]
        """Support mask for CMD 0000h to CMD 0007h"""
        self.cmd_support_0008h_000fh: str = reply["cmd_support_mask"][0:2]+reply["cmd_support_mask"][4:6]
        """Support mask for CMD 0008h to CMD 000fh"""
        self.cmd_support_0010h_0017h: str = reply["cmd_support_mask"][0:2]+reply["cmd_support_mask"][6:8]
        """Support mask for CMD 0010h to CMD 0017h"""
        self.cmd_support_0018h_001fh: str = reply["cmd_support_mask"][0:2]+reply["cmd_support_mask"][8:10]
        """Support mask for CMD 0018h to CMD 001fh"""
        self.cmd_support_0020h_0027h: str = reply["cmd_support_mask"][0:2]+reply["cmd_support_mask"][10:12]
        """Support mask for CMD 0020h to CMD 0027h"""
        self.cmd_support_0028h_002fh: str = reply["cmd_support_mask"][0:2]+reply["cmd_support_mask"][12:14]
        """Support mask for CMD 0028h to CMD 002fh"""
        self.cmd_support_0030h_0037h: str = reply["cmd_support_mask"][0:2]+reply["cmd_support_mask"][14:16]
        """Support mask for CMD 0030h to CMD 0037h"""
        self.cmd_support_0038h_003fh: str = reply["cmd_support_mask"][0:2]+reply["cmd_support_mask"][16:18]
        """Support mask for CMD 0038h to CMD 003fh"""
        self.cmd_support_0040h_0047h: str = reply["cmd_support_mask"][0:2]+reply["cmd_support_mask"][18:20]
        """Support mask for CMD 0040h to CMD 0047h"""
        self.cmd_support_0048h_004fh: str = reply["cmd_support_mask"][0:2]+reply["cmd_support_mask"][20:22]
        """Support mask for CMD 0048h to CMD 004fh"""
        self.cmd_support_0050h_0057h: str = reply["cmd_support_mask"][0:2]+reply["cmd_support_mask"][22:24]
        """Support mask for CMD 0050h to CMD 0057h"""
        self.cmd_support_0058h_005fh: str = reply["cmd_support_mask"][0:2]+reply["cmd_support_mask"][24:26]
        """Support mask for CMD 0058h to CMD 005fh"""
        self.cmd_support_0060h_0067h: str = reply["cmd_support_mask"][0:2]+reply["cmd_support_mask"][26:28]
        """Support mask for CMD 0060h to CMD 0067h"""
        self.cmd_support_0068h_006fh: str = reply["cmd_support_mask"][0:2]+reply["cmd_support_mask"][28:30]
        """Support mask for CMD 0068h to CMD 006fh"""
        self.cmd_support_0070h_0077h: str = reply["cmd_support_mask"][0:2]+reply["cmd_support_mask"][30:32]
        """Support mask for CMD 0070h to CMD 0077h"""
        self.cmd_support_0078h_007fh: str = reply["cmd_support_mask"][0:2]+reply["cmd_support_mask"][32:34]
        """Support mask for CMD 0078h to CMD 007fh"""
        self.cmd_support_0080h_0087h: str = reply["cmd_support_mask"][0:2]+reply["cmd_support_mask"][34:36]
        """Support mask for CMD 0080h to CMD 0087h"""
        self.cmd_support_0088h_008fh: str = reply["cmd_support_mask"][0:2]+reply["cmd_support_mask"][36:38]
        """Support mask for CMD 0088h to CMD 008fh"""
        self.cmd_support_0090h_0097h: str = reply["cmd_support_mask"][0:2]+reply["cmd_support_mask"][38:40]
        """Support mask for CMD 0090h to CMD 0097h"""
        self.cmd_support_0098h_009fh: str = reply["cmd_support_mask"][0:2]+reply["cmd_support_mask"][40:42]
        """Support mask for CMD 0098h to CMD 009fh"""
        self.cmd_support_00a0h_00a7h: str = reply["cmd_support_mask"][0:2]+reply["cmd_support_mask"][42:44]
        """Support mask for CMD 00a0h to CMD 00a7h"""
        self.cmd_support_00a8h_00afh: str = reply["cmd_support_mask"][0:2]+reply["cmd_support_mask"][44:46]
        """Support mask for CMD 00a8h to CMD 00afh"""
        self.cmd_support_00b0h_00b7h: str = reply["cmd_support_mask"][0:2]+reply["cmd_support_mask"][46:48]
        """Support mask for CMD 00b0h to CMD 00b7h"""
        self.cmd_support_00b8h_00bfh: str = reply["cmd_support_mask"][0:2]+reply["cmd_support_mask"][48:50]
        """Support mask for CMD 00b8h to CMD 00bfh"""
        self.cmd_support_00c0h_00c7h: str = reply["cmd_support_mask"][0:2]+reply["cmd_support_mask"][50:52]
        """Support mask for CMD 00c0h to CMD 00c7h"""
        self.cmd_support_00c8h_00cfh: str = reply["cmd_support_mask"][0:2]+reply["cmd_support_mask"][52:54]
        """Support mask for CMD 00c8h to CMD 00cfh"""
        self.cmd_support_00d0h_00d7h: str = reply["cmd_support_mask"][0:2]+reply["cmd_support_mask"][54:56]
        """Support mask for CMD 00d0h to CMD 00d7h"""
        self.cmd_support_00d8h_00dfh: str = reply["cmd_support_mask"][0:2]+reply["cmd_support_mask"][56:58]
        """Support mask for CMD 00d8h to CMD 00dfh"""
        self.cmd_support_00e0h_00e7h: str = reply["cmd_support_mask"][0:2]+reply["cmd_support_mask"][58:60]
        """Support mask for CMD 00e0h to CMD 00e7h"""
        self.cmd_support_00e8h_00efh: str = reply["cmd_support_mask"][0:2]+reply["cmd_support_mask"][60:62]
        """Support mask for CMD 00e8h to CMD 00efh"""
        self.cmd_support_00f0h_00f7h: str = reply["cmd_support_mask"][0:2]+reply["cmd_support_mask"][62:64]
        """Support mask for CMD 00f0h to CMD 00f7h"""
        self.cmd_support_00f8h_00ffh: str = reply["cmd_support_mask"][0:2]+reply["cmd_support_mask"][64:66]
        """Support mask for CMD 00f8h to CMD 00ffh"""
        self.max_completion_time: int = reply["max_completion_time"]
        """integer, U16 Maximum CDB command execution time in ms, of all supported CDB commands
        """

async def cmd_0040h_module_features_cmd(port: PortL23, cdb_instance: int) -> None:
    """Send CMD 0040h Module Features

    :param port: the port object to send the command to
    :type port: PortL23
    :param cdb_instance: CDB instance number.
    
        * 0 = CBD Instance 1
        * 1 = CDB Instance 2
    
    :type cdb_instance: int
    """
    await port.l1.transceiver.cmis.cdb(cdb_instance).cmd_0040h_module_features.set()

async def cmd_0040h_module_features_reply(port: PortL23, cdb_instance: int) -> CMD0040hModuleFeaturesReply:
    """Read the module response to CMD 0040h Module Features

    :param port: the port object to read the response from
    :type port: PortL23
    :param cdb_instance: CDB instance number.
    
        * 0 = CBD Instance 1
        * 1 = CDB Instance 2
    
    :type cdb_instance: int
    :return: REPLY of CMD 0040h Module Features
    :rtype: CMD0040hModuleFeaturesReply
    """
    while True:
        try:
            resp = await port.l1.transceiver.cmis.cdb(cdb_instance).cmd_0040h_module_features.get()
            return CMD0040hModuleFeaturesReply(resp.reply)
        except exceptions.XmpPendingError:
            time.sleep(0.1)


# CMD 0041h: Firmware Management Features
class CMD0041hFirmwareManagementFeaturesReply:
    """REPLY message of CMD 0041h Firmware Management Features
    """
    def __init__(self, reply: t.Dict[str, t.Any]) -> None:
        self.cdb_status: str = reply["cdb_status"]
        """
        hex string, provides the status of the most recently triggered CDB command.

        On Success
            
            * ``00 000001b``: Success

        On Failure

            * ``01 000000b``: Failed, no specific failure
            * ``01 000010b``: Parameter range error or not supported
            * ``01 000101b``: CdbChkCode error

        """
        self.image_readback: int = 1 if int(reply["feature_support_mask"], 16) & 0x80 else 0
        """
        * 0b = Full Image Readback Not Supported
        * 1b = Full Image Readback Supported

        """
        self.max_duration_coding: int = 1 if int(reply["feature_support_mask"], 16) & 0x08 else 0
        """
        * 0b = max duration multiplier M is 1
        * 1b = max duration multiplier M is 10
        
        This bit encodes a multiplier value M which governs the interpretation of values found in the U16 array of advertised max durations in Bytes 144-153 of this message: These advertised values are multiplied by M.

        """
        self.skipping_erased_blocks: int = 1 if int(reply["feature_support_mask"], 16) & 0x04 else 0
        """
        * 0b = Skipping erased blocks Not Supported
        * 1b = Skipping erased blocks Supported

        """
        self.copy_cmd: int = 1 if int(reply["feature_support_mask"], 16) & 0x02 else 0
        """
        * 0b = CMD 0108h (Copy image) Not Supported
        * 1b = CMD 0108h (Copy image) Supported

        """
        self.abort_cmd: int = 1 if int(reply["feature_support_mask"], 16) & 0x01 else 0
        """
        * 0b = CMD 0102h (Abort) Not Supported
        * 1b = CMD 0102h (Abort) Supported

        """
        self.start_cmd_payload_size: int = reply["start_cmd_payload_size"]
        """integer, This defines the number of bytes that the host must extract from the beginning of the vendor-delivered binary firmware image file and send to the module in CMD 0101h (Start)
        """
        self.erased_byte: str = reply["erased_byte"]
        """hex string, This is the value representing an erased byte. The purpose of advertising this byte is to optionally reduce download time by allowing the host to skip sending blocks of the image containing ErasedByte values only.
        """
        self.read_write_length_ext: int = reply["read_write_length_ext"]
        """integer, specifies the allowable additional number of byte octets in a READ or a WRITE, specifically for Firmware Management Commands (IDs 0100h-01FFh) as follows:

        EPL: For accessing the multi-page EPL field, the allowable length extension is i byte octets (8 bytes).
        
        LPL: For accessing the LPL field on page 9Fh, the allowable length extension is min(i, 15) byte octets.

        This leads to the maximum length of a READ or a WRITE

        Value Maximum Number of Bytes (EPL)

        * 0:    8 bytes (no extension of general length limit)
        * i:    8 * (1+i) bytes (0 ≤ i ≤ 255)
        * 255:  8 * 256 = 2048 bytes

        Value  Maximum Number of Bytes (LPL)
        
        * 0:     8 bytes (no extension of general length limit)
        * i:     8 * (1+i) bytes (0 ≤ i ≤ 15)
        * i:     8 * 16 = 128 bytes (16 ≤ i ≤ 256)

        """
        self.write_mechanism: str = reply["write_mechanism"]
        """hex string, Firmware update supported mechanism

        * 00h: None Supported.
        * 01h: Write to LPL supported.
        * 10h: Write to EPL supported.
        * 11h: Both Write to LPL and EPL supported.

        """
        self.read_mechanism: str = reply["read_mechanism"]
        """hex string, Firmware read / readback support mechanism.

        * 00h: None Supported.
        * 01h: Read via LPL supported.
        * 10h: Read via EPL supported.
        * 11h: Both Read via LPL and EPL supported.

        """
        self.hitless_restart: int = reply["hitless_restart"]
        """integer
        
        * 0: CMD Run Image causes a reset. Traffic is affected. 
        * 1: CMD Run Image may reset but module will do its best to maintain traffic and management states. Data path functions are not reset.

        """
        self.max_duration_start: int = reply["max_duration_start"]
        """integer, U16 Maximum time in M ms for a CDB Start command to complete execution
        """
        self.max_duration_abort: int = reply["max_duration_abort"]
        """integer, U16 Maximum time in M ms for a CDB Abort command to complete execution
        """
        self.max_duration_write: int = reply["max_duration_write"]
        """integer, U16 Maximum time in M ms for a CDB Write command to complete execution
        """
        self.max_duration_complete: int = reply["max_duration_complete"]
        """integer, U16 Maximum time in M ms for a CDB Complete command to complete execution
        """
        self.max_duration_copy: int = reply["max_duration_copy"]
        """integer, U16 Maximum time in M ms for a CDB Copy command to complete execution
        """

async def cmd_0041h_fw_mgmt_features_cmd(port: PortL23, cdb_instance: int) -> None:
    """Send CMD 0041h Firmware Management Features

    :param port: the port object to send the command to
    :type port: PortL23
    :param cdb_instance: CDB instance number.
    
        * 0 = CBD Instance 1
        * 1 = CDB Instance 2
    
    :type cdb_instance: int
    """
    await port.l1.transceiver.cmis.cdb(cdb_instance).cmd_0041h_fw_mgmt_features.set()

async def cmd_0041h_fw_mgmt_features_reply(port: PortL23, cdb_instance: int) -> CMD0041hFirmwareManagementFeaturesReply:
    """Read the module response to CMD 0041h Firmware Management Features

    :param port: the port object to read the response from
    :type port: PortL23
    :param cdb_instance: CDB instance number.
    
        * 0 = CBD Instance 1
        * 1 = CDB Instance 2
    
    :type cdb_instance: int
    :return: REPLY of CMD 0041h Firmware Management Features
    :rtype: CMD0041hFirmwareManagementFeaturesReply
    """
    while True:
        try:
            resp = await port.l1.transceiver.cmis.cdb(cdb_instance).cmd_0041h_fw_mgmt_features.get()
            return CMD0041hFirmwareManagementFeaturesReply(resp.reply)
        except exceptions.XmpPendingError:
            time.sleep(0.1)


# CMD 0044h: Security Features and Capabilities
class CMD0044hSecFeaturesAndCapabilitiesReply:
    """REPLY message of CMD 0044h Security Features and Capabilities
    """
    def __init__(self, reply: t.Dict[str, t.Any]) -> None:
        self.cdb_status: str = reply["cdb_status"]
        """hex string, provides the status of the most recently triggered CDB command.

        On Success
        
            * ``00 000001b``: Success

        On Failure

            * ``01 000000b``: Failed, no specific failure
            * ``01 000101b``: CdbChkCode error

        """
        self.cmd_support_0400h_0407h: str = reply["cmd_support_mask"][0:2]+reply["cmd_support_mask"][2:4]
        """
        CMD 0400h-0407h support.

        Each bit represents a mask. If a bit is set, the corresponding command is supported
        
        * D0: CMD 0400h is supported.
        * ..
        * D7: CMD 0407h is supported

        """
        self.cmd_support_0408h_040fh: str = reply["cmd_support_mask"][0:2]+reply["cmd_support_mask"][4:6]
        """CMD 0408h-040Fh support
        """
        self.cmd_support_0410h_0417h: str = reply["cmd_support_mask"][0:2]+reply["cmd_support_mask"][6:8]
        """CMD 0410h-0417h support
        """
        self.cmd_support_0418h_041fh: str = reply["cmd_support_mask"][0:2]+reply["cmd_support_mask"][8:10]
        """CMD 0418h-041Fh support
        """
        self.cmd_support_0420h_0427h: str = reply["cmd_support_mask"][0:2]+reply["cmd_support_mask"][10:12]
        """CMD 0420h-0427h support
        """
        self.cmd_support_0428h_042fh: str = reply["cmd_support_mask"][0:2]+reply["cmd_support_mask"][12:14]
        """CMD 0428h-042Fh support
        """
        self.cmd_support_0430h_0437h: str = reply["cmd_support_mask"][0:2]+reply["cmd_support_mask"][14:16]
        """CMD 0430h-0437h support
        """
        self.cmd_support_0438h_043fh: str = reply["cmd_support_mask"][0:2]+reply["cmd_support_mask"][16:18]
        """CMD 0438h-043Fh support
        """
        self.cmd_support_0440h_0447h: str = reply["cmd_support_mask"][0:2]+reply["cmd_support_mask"][18:20]
        """CMD 0440h-0447h support
        """
        self.cmd_support_0448h_044fh: str = reply["cmd_support_mask"][0:2]+reply["cmd_support_mask"][20:22]
        """CMD 0448h-044Fh support
        """
        self.cmd_support_0450h_0457h: str = reply["cmd_support_mask"][0:2]+reply["cmd_support_mask"][22:24]
        """CMD 0450h-0457h support
        """
        self.cmd_support_0458h_045fh: str = reply["cmd_support_mask"][0:2]+reply["cmd_support_mask"][24:26]
        """CMD 0458h-045Fh support
        """
        self.cmd_support_0460h_0467h: str = reply["cmd_support_mask"][0:2]+reply["cmd_support_mask"][26:28]
        """CMD 0460h-0467h support
        """
        self.cmd_support_0468h_046fh: str = reply["cmd_support_mask"][0:2]+reply["cmd_support_mask"][28:30]
        """CMD 0468h-046Fh support
        """
        self.cmd_support_0470h_0477h: str = reply["cmd_support_mask"][0:2]+reply["cmd_support_mask"][30:32]
        """CMD 0470h-0477h support
        """
        self.cmd_support_0478h_047fh: str = reply["cmd_support_mask"][0:2]+reply["cmd_support_mask"][32:34]
        """CMD 0478h-047Fh support
        """
        self.cmd_support_0480h_0487h: str = reply["cmd_support_mask"][0:2]+reply["cmd_support_mask"][34:36]
        """CMD 0480h-0487h support
        """
        self.cmd_support_0488h_048fh: str = reply["cmd_support_mask"][0:2]+reply["cmd_support_mask"][36:38]
        """CMD 0488h-048Fh support
        """
        self.cmd_support_0490h_0497h: str = reply["cmd_support_mask"][0:2]+reply["cmd_support_mask"][38:40]
        """CMD 0490h-0497h support
        """
        self.cmd_support_0498h_049fh: str = reply["cmd_support_mask"][0:2]+reply["cmd_support_mask"][40:42]
        """CMD 0498h-049Fh support
        """
        self.cmd_support_04a0h_04a7h: str = reply["cmd_support_mask"][0:2]+reply["cmd_support_mask"][42:44]
        """CMD 04a0h-04a7h support
        """
        self.cmd_support_04a8h_04afh: str = reply["cmd_support_mask"][0:2]+reply["cmd_support_mask"][44:46]
        """CMD 04a8h-04afh support
        """
        self.cmd_support_04b0h_04b7h: str = reply["cmd_support_mask"][0:2]+reply["cmd_support_mask"][46:48]
        """CMD 04b0h-04b7h support
        """
        self.cmd_support_04b8h_04bfh: str = reply["cmd_support_mask"][0:2]+reply["cmd_support_mask"][48:50]
        """CMD 04b8h-04bfh support
        """
        self.cmd_support_04c0h_04c7h: str = reply["cmd_support_mask"][0:2]+reply["cmd_support_mask"][50:52]
        """CMD 04c0h-04c7h support
        """
        self.cmd_support_04c8h_04cfh: str = reply["cmd_support_mask"][0:2]+reply["cmd_support_mask"][52:54]
        """CMD 04c8h-04cfh support
        """
        self.cmd_support_04d0h_04d7h: str = reply["cmd_support_mask"][0:2]+reply["cmd_support_mask"][54:56]
        """CMD 04d0h-04d7h support
        """
        self.cmd_support_04d8h_04dfh: str = reply["cmd_support_mask"][0:2]+reply["cmd_support_mask"][56:58]
        """CMD 04d8h-04dfh support
        """
        self.cmd_support_04e0h_04e7h: str = reply["cmd_support_mask"][0:2]+reply["cmd_support_mask"][58:60]
        """CMD 04e0h-04e7h support
        """
        self.cmd_support_04e8h_04efh: str = reply["cmd_support_mask"][0:2]+reply["cmd_support_mask"][60:62]
        """CMD 04e8h-04efh support
        """
        self.cmd_support_04f0h_04f7h: str = reply["cmd_support_mask"][0:2]+reply["cmd_support_mask"][62:64]
        """CMD 04f0h-04f7h support
        """
        self.cmd_support_04f8h_04ffh: str = reply["cmd_support_mask"][0:2]+reply["cmd_support_mask"][64:66]
        """CMD 04f8h-04ffh support
        """
        self.num_certificates: int = reply["num_certificates"]
        """integer, Number of public certificates the host may obtain from the module. 
        
        The device must contain a single leaf certificate and it may optionally contain one or more intermediate certificates optionally followed by a root certificate. For X.509 certificates, intermediate certificates are not self-signed, and the root cert is self-signed.

        ``num_certificates <= 4``

        """
        self.cert_chain_supported: int = reply["cert_chain_supported"]
        """integer
        
        * 0: Certificate chain is not supported. Module contains leaf certificate instance i = 0 only. 
        * 1: Module supports certificate chain and host must specify the instance when downloading a certificate.
        
        Instance i = 0 is the start of the chain, i.e. the leaf certificate, and any instance i+1 is another certificate used to sign the certificate instance i, where ``i < num_certificates <= 4``

        """
        self.certificate_format: int = reply["certificate_format"]
        """integer
        
        * 0: Not supported. 
        * 1: **Custom**. 
        * 2: X509v3 DER encoding. 
        * 3-255: Reserved.

        """
        self.certificate_length_1: int = reply["certificate_length_1"]
        """integer, Length of leaf certificate i = 0.
        """
        self.certificate_length_2: int = reply["certificate_length_2"]
        """integer, Length of certificate i = 1 or 0 when not supported.
        """
        self.certificate_length_3: int = reply["certificate_length_3"]
        """integer, Length of certificate i = 2 or 0 when not supported.
        """
        self.certificate_length_4: int = reply["certificate_length_4"]
        """integer, Length of certificate i = 3 or 0 when not supported.
        """
        self.digest_length: int = reply["digest_length"]
        """integer, Required message hash digest length (in bytes) 
        
        * 0: Not supported. 
        * 1: 28 bytes (SHA224). 
        * 2: 32 bytes (SHA256). 
        * 3: 48 bytes (SHA384). 
        * 4: 64 bytes (SHA512). 
        * 5-255: **Reserved**.

        """
        self.signature_time: int = reply["signature_time"]
        """integer, Maximum time (in milliseconds) for signature generation.
        """
        self.signature_length: int = reply["signature_length"]
        """integer, Length (in bytes) of the encoded/padded (if applicable) digest signature
        """
        self.signature_format: int = reply["signature_format"]
        """integer
        * 0: Not supported. 
        * 1: **Custom, vendor specific encoding**. 
        * 2: Raw binary byte stream. 
        * 3: DER encoding. 
        * 4: ECDSA (R,S) integer pair, integers prefixed with length. 
        * 5-255: Reserved.

        """
        self.signature_pad_scheme: int = reply["signature_pad_scheme"]
        """integer
        
        * 0: None. 
        * 1: **Custom**. 
        * 2: PKCS#1 v1.5. 
        * 3: OAEP. 
        * 4: PSS. 
        * 5-255: Reserved

        """

async def cmd_0044h_sec_feat_capabilities_cmd(port: PortL23, cdb_instance: int) -> None:
    """Send CMD 0044h Security Features and Capabilities

    :param port: the port object to send the command to
    :type port: PortL23
    :param cdb_instance: CDB instance number.
    
        * 0 = CBD Instance 1
        * 1 = CDB Instance 2
    
    :type cdb_instance: int
    """
    await port.l1.transceiver.cmis.cdb(cdb_instance).cmd_0044h_sec_feat_capabilities.set()

async def cmd_0044h_sec_feat_and_capabilities_reply(port: PortL23, cdb_instance: int) -> CMD0044hSecFeaturesAndCapabilitiesReply:
    """Read the module response to CMD 0044h Security Features and Capabilities

    :param port: the port object to read the response from
    :type port: PortL23
    :param cdb_instance: CDB instance number.
    
        * 0 = CBD Instance 1
        * 1 = CDB Instance 2
    
    :type cdb_instance: int
    :return: REPLY of CMD 0044h Security Features and Capabilities
    :rtype: CMD0044hSecFeaturesAndCapabilitiesReply
    """
    while True:
        try:
            resp = await port.l1.transceiver.cmis.cdb(cdb_instance).cmd_0044h_sec_feat_capabilities.get()
            return CMD0044hSecFeaturesAndCapabilitiesReply(resp.reply)
        except exceptions.XmpPendingError:
            time.sleep(0.1)

# CMD 0045h: Externally Defined Features
class CMD0045hExternallyDefinedFeaturesReply:
    """REPLY message of CMD 0045h Externally Defined Features
    """
    def __init__(self, reply: t.Dict[str, t.Any]) -> None:
        self.cdb_status: str = reply["cdb_status"]
        """hex string, provides the status of the most recently triggered CDB command.
        
        On Success
        
            * ``00 000001b``: Success
        
        On Failure
        
            * ``01 000000b``: Failed, no specific failure
            * ``01 000101b``: CdbChkCode error

        """
        self.supplement_support: str = reply["supplement_support"]
        """Bit 0 = 0/1: CMIS-VCS not supported/supported
        """

async def cmd_0045h_externally_defined_features_cmd(port: PortL23, cdb_instance: int) -> None:
    """Send CMD 0045h Externally Defined Features

    :param port: the port object to send the command to
    :type port: PortL23
    :param cdb_instance: CDB instance number.
    
        * 0 = CBD Instance 1
        * 1 = CDB Instance 2
    
    :type cdb_instance: int
    """
    await port.l1.transceiver.cmis.cdb(cdb_instance).cmd_0045h_external_features.set()

async def cmd_0045h_externally_defined_features_reply(port: PortL23, cdb_instance: int) -> CMD0045hExternallyDefinedFeaturesReply:
    """Read the module response to CMD 0045h Externally Defined Features

    :param port: the port object to read the response from
    :type port: PortL23
    :param cdb_instance: CDB instance number.
    
        * 0 = CBD Instance 1
        * 1 = CDB Instance 2
    
    :type cdb_instance: int
    :return: REPLY of CMD 0045h Externally Defined Features
    :rtype: CMD0045hExternallyDefinedFeaturesReply
    """
    while True:
        try:
            resp = await port.l1.transceiver.cmis.cdb(cdb_instance).cmd_0045h_external_features.get()
            return CMD0045hExternallyDefinedFeaturesReply(resp.reply)
        except exceptions.XmpPendingError:
            time.sleep(0.1)

# CMD 0050h: Get Application Attributes
class CMD0050hGetApplicationAttributesReply:
    """REPLY message of CMD 0050h Get Application Attributes
    """
    def __init__(self, reply: t.Dict[str, t.Any]) -> None:
        self.cdb_status: str = reply["cdb_status"]
        """hex string, provides the status of the most recently triggered CDB command.

        In Progress

            * ``10 000001b``: Busy processing command, CMD captured
            * ``10 000010b``: Busy processing command, CMD checking
            * ``10 000011b``: Busy processing command, CMD execution

        On Success

            * ``00 000001b``: Success

        On Failure

            * ``01 000000b``: Failed, no specific failure
            * ``01 000010b``: Parameter range error or not supported
            * ``01 000101b``: CdbChkCode error

        """
        self.application_number: int = reply["application_number"]
        """integer, U16 Application number. 
        
        * 15-8: reserved (0). 
        * 7-4: NADBlockIndex (0-15) or 0. 
        * 3-0: AppSelCode (1-15).

        """
        self.max_module_power: int = reply["max_module_power"]
        """integer, U16: Worst case module power dissipation when this Application is instantiated homogeneously as often as possible in parallel (when applicable) with worst case configuration options. 
        
        Unit: 0.25 W.

        """
        self.prog_output_power_min: int = reply["prog_output_power_min"]
        """integer, S16: Minimum Programmable Output Power, Unit: 0.01 dBm.
        """
        self.prog_output_power_max: int = reply["prog_output_power_max"]
        """integer, S16: Maximum Programmable Output Power, Unit: 0.01 dBm.
        """
        self.pre_fec_ber_threshold: float = reply["pre_fec_ber_threshold"]
        """float, F16: Pre FEC BER VDM high alarm threshold.
        """
        self.rx_los_optical_power_threshold: int = reply["rx_los_optical_power_threshold"]
        """integer, S16: Optical power threshold for RxLOS alarm. Unit: 0.01dBm.
        """
        self.rx_power_high_alarm_threshold: int = reply["rx_power_high_alarm_threshold"]
        """integer, U16: OpticalPowerRxHighAlarmThreshold. Unit: 0.1uW.
        """
        self.rx_power_low_alarm_threshold: int = reply["rx_power_low_alarm_threshold"]
        """integer, U16: OpticalPowerRxLowAlarmThreshold. Unit: 0.1uW.
        """
        self.rx_power_high_warning_threshold: int = reply["rx_power_high_warning_threshold"]
        """integer, U16: OpticalPowerRxHighWarningThreshold.Unit: 0.1uW.
        """
        self.rx_power_low_warning_threshold: int = reply["rx_power_low_warning_threshold"]
        """integer, U16: OpticalPowerRxLowWarningThreshold. Unit: 0.1uW.
        """

async def cmd_0050h_get_application_attributes_cmd(port: PortL23, cdb_instance: int, application_number: int) -> None:
    """Send CMD 0050h Get Application Attributes

    :param port: the port object to send the command to
    :type port: PortL23
    :param cdb_instance: CDB instance number.
    
        * 0 = CBD Instance 1
        * 1 = CDB Instance 2
    
    :type cdb_instance: int
    :param application_number: U16 Application number. 15-8: reserved (0). 7-4: NADBlockIndex (0-15) or 0. 3-0: AppSelCode (1-15)
    :type application_number: int
    """
    cmd_data = {
        "application_number": application_number
    }
    await port.l1.transceiver.cmis.cdb(cdb_instance).cmd_0050h_get_app_attributes.set(cmd_data=cmd_data)

async def cmd_0050h_get_application_attributes_reply(port: PortL23, cdb_instance: int) -> CMD0050hGetApplicationAttributesReply:
    """Read the module response to CMD 0050h Get Application Attributes

    :param port: the port object to read the response from
    :type port: PortL23
    :param cdb_instance: CDB instance number.
    
        * 0 = CBD Instance 1
        * 1 = CDB Instance 2
    
    :type cdb_instance: int
    :return: REPLY of CMD 0050h Get Application Attributes
    :rtype: CMD0050hGetApplicationAttributesReply
    """
    while True:
        try:
            resp = await port.l1.transceiver.cmis.cdb(cdb_instance).cmd_0045h_external_features.get()
            return CMD0050hGetApplicationAttributesReply(resp.reply)
        except exceptions.XmpPendingError:
            time.sleep(0.1)
        

# CMD 0051h: Get Interface Code Description
class CMD0051hGetInterfaceCodeDescriptionReply:
    """REPLY message of CMD 0051h Get Interface Code Description
    """
    def __init__(self, reply: t.Dict[str, t.Any]) -> None:
        self.cdb_status: str = reply["cdb_status"]
        """hex string, provides the status of the most recently triggered CDB command.

        In Progress

            * ``10 000001b``: Busy processing command, CMD captured
            * ``10 000010b``: Busy processing command, CMD checking
            * ``10 000011b``: Busy processing command, CMD execution
        
        On Success

            * ``00 000001b``: Success
        
        On Failure

            * ``01 000000b``: Failed, no specific failure
            * ``01 000010b``: Parameter range error or not supported
            * ``01 000101b``: CdbChkCode error

        """
        self.interface_id: str = reply["interface_id"]
        """hex string, U16: HostInterfaceID or MediaInterfaceID. 15-8: reserved (0). 7-0: InterfaceID
        """
        self.interface_location: str = reply["interface_location"]
        """integer, 0: media side. 1: host side.
        """
        self.interfacre_name: str = reply["interfacre_name"]
        """string, 16-byte long ACII string. Name of the interface.
        """
        self.interfacre_description: str = reply["interfacre_description"]
        """string, 48-byte long ACII string. Description of the interface.
        """
        self.interfacre_data_rate: float = reply["interfacre_data_rate"]
        """float, F16: Application Bit Rate in Gb/s
        """
        self.interfacre_lane_count: str = reply["interfacre_lane_count"]
        """integer, U16: Number of parallel lanes.
        """
        self.lane_signaling_rate: float = reply["lane_signaling_rate"]
        """float, F16: Lane Signaling Rate in GBd.
        """
        self.modulation: str = reply["modulation"]
        """string, 16-byte long ACII string. Lane Modulation Format.
        """
        self.bits_per_symbol: int = reply["bits_per_symbol"]
        """ integer, U16: Bits per Symbol.
        """

async def cmd_0051h_get_interface_code_description_cmd(port: PortL23, cdb_instance: int, interface_id: str, interface_location: int) -> None:
    """Send CMD 0051h Get Interface Code Description

    :param port: the port object to send the command to
    :type port: PortL23
    :param cdb_instance: CDB instance number.
    
        * 0 = CBD Instance 1
        * 1 = CDB Instance 2
    
    :type cdb_instance: int
    :param interface_id: HostInterfaceID or MediaInterfaceID. 15-8: reserved (0). 7-0: InterfaceID
    :type interface_id: hex str
    :param interface_location: 0: Media side. 1: Host side
    :type interface_location: int
    """
    cmd_data = {
        "interface_id": interface_id,
        "interface_location": "0x{:02x}".format(interface_location)
    }
    await port.l1.transceiver.cmis.cdb(cdb_instance).cmd_0051h_get_if_code_descr.set(cmd_data=cmd_data)

async def cmd_0051h_get_interface_code_description_reply(port: PortL23, cdb_instance: int) -> CMD0051hGetInterfaceCodeDescriptionReply:
    """Read the module response to CMD 0051h Get Interface Code Description

    :param port: the port object to read the response from
    :type port: PortL23
    :param cdb_instance: CDB instance number.
    
        * 0 = CBD Instance 1
        * 1 = CDB Instance 2
    
    :type cdb_instance: int
    :return: REPLY of CMD 0051h Get Interface Code Description
    :rtype: CMD0051hGetInterfaceCodeDescriptionReply
    """
    while True:
        try:
            resp = await port.l1.transceiver.cmis.cdb(cdb_instance).cmd_0051h_get_if_code_descr.get()
            return CMD0051hGetInterfaceCodeDescriptionReply(resp.reply)
        except exceptions.XmpPendingError:
            time.sleep(0.1)


# CMD 0100h: Get Firmware Info
class CMD0100hGetFirmwareInfoReply:
    """REPLY message of CMD 0100h Get Firmware Info
    """
    def __init__(self, reply: t.Dict[str, t.Any]) -> None:
        self.cdb_status: str = reply["cdb_status"]
        """
        hex string, provides the status of the most recently triggered CDB command.
        """
        self.firmware_status: int = reply["firmware_status"]
        """
        integer, Firmware Status.

        Bitmask to indicate FW Status.
        
            * Image in Bank A:
                * Bit 0: Operational Status
                * Bit 1: Administrative Status
                * Bit 2: Validity Status
                * Bit 3: Reserved
            
            * Image in Bank B:
                * Bit 4: Operational Status
                * Bit 5: Administrative Status
                * Bit 6: Validity Status
                * Bit 7: Reserved
            
            * Encoding as follows:
                * Operational Status: 1 = running, 0 = not running
                * Administrative Status: 1=committed, 0=uncommitted
                * Validity Status: 1 = invalid, 0 = valid

        """
        self.image_information: int = reply["image_information"]
        """
        integer, Image Information.

            * Bit 0: Firmware image A information
            * Bit 1: Firmware image B information
            * Bit 2: Factory or Boot image information

        """
        self.image_a_major: int = reply["image_a_major"]
        """integer, Image A firmware major revision.
        """
        self.image_a_minor: int = reply["image_a_minor"]
        """integer, Image A firmware minor revision.
        """
        self.image_a_build: int = reply["image_a_build"]
        """integer, Image A firmware build number.
        """
        self.image_a_extra_string: str = reply["image_a_extra_string"]
        """string, Image A additional information (32-byte long ASCII string).
        """
        self.image_b_major: int = reply["image_b_major"]
        """integer, Image B firmware major revision.
        """
        self.image_b_minor: int = reply["image_b_minor"]
        """integer, Image B firmware minor revision.
        """
        self.image_b_build: int = reply["image_b_build"]
        """integer, Image B firmware build number.
        """
        self.image_b_extra_string: str = reply["image_b_extra_string"]
        """string, Image B additional information (32-byte long ASCII string).
        """
        self.factory_boot_major: int = reply["factory_boot_major"]
        """integer, Factory or Boot firmware major revision.
        """
        self.factory_boot_minor: int = reply["factory_boot_minor"]
        """integer, Factory or Boot firmware minor revision.
        """
        self.factory_boot_build: int = reply["factory_boot_build"]
        """integer, Factory or Boot firmware build number.
        """
        self.factory_boot_extra_string: int = reply["factory_boot_extra_string"]
        """string, Factory or Boot additional information (32-byte long ASCII string).
        """

async def cmd_0100h_get_firmware_info_cmd(port: PortL23, cdb_instance: int) -> None:
    """Send CMD 0100h Get Firmware Info

    :param port: the port object to send the command to
    :type port: PortL23
    :param cdb_instance: CDB instance number.
    
        * 0 = CBD Instance 1
        * 1 = CDB Instance 2
    
    :type cdb_instance: int
    """
    await port.l1.transceiver.cmis.cdb(cdb_instance).cmd_0100h_get_firmware_info.set()

async def cmd_0100h_get_firmware_info_reply(port: PortL23, cdb_instance: int) -> CMD0100hGetFirmwareInfoReply:
    """Read the module response to CMD 0100h Get Firmware Info

    :param port: the port object to read the response from
    :type port: PortL23
    :param cdb_instance: CDB instance number.
    
        * 0 = CBD Instance 1
        * 1 = CDB Instance 2
    
    :type cdb_instance: int
    :return: REPLY of CMD 0100h Get Firmware Info
    :rtype: CMD0100hGetFirmwareInfoReply
    """
    while True:
        try:
            resp = await port.l1.transceiver.cmis.cdb(cdb_instance).cmd_0100h_get_firmware_info.get()
            return CMD0100hGetFirmwareInfoReply(resp.reply)
        except exceptions.XmpPendingError:
            time.sleep(0.1)


# CMD 0101h: Start Firmware Download
class CMD0101hStartFirmwareDownloadReply:
    """REPLY message of CMD 0101h Start Firmware Download
    """
    def __init__(self, reply: t.Dict[str, t.Any]) -> None:
        self.cdb_status: str = reply["cdb_status"]
        """hex string, provides the status of the most recently triggered CDB command.

        In Progress

            * ``10 000001b``: Busy processing command, CMD captured
            * ``10 000010b``: Busy processing command, CMD checking
            * ``10 000011b``: Busy processing command, CMD execution

        On Success

            * ``00 000001b``: Success

        On Failure

            * ``01 000000b``: Failed, no specific failure
            * ``01 000010b``: Parameter range error or not supported
            * ``01 000101b``: CdbChkCode error

        """ 

async def cmd_0101h_start_firmware_download_cmd(port: PortL23, cdb_instance: int, image_size: int, vendor_data: str) -> None:
    """Send CMD 0101h Start Firmware Download

    :param port: the port object to send the command to
    :type port: PortL23
    :param cdb_instance: CDB instance number.
    
        * 0 = CBD Instance 1
        * 1 = CDB Instance 2
    
    :type cdb_instance: int
    :param image_size: U32 Size of firmware image to download into the module. This should be the file size including the LPL bytes sent as vendor data in this message.
    :type image_size: int
    :param vendor_data: U8 Array of vendor specific data to be sent to the module. This data is sent as part of the firmware download message. The size of this data is included in the image_size parameter
    :type vendor_data: hex str
    """
    cmd_data = {
        "image_size": image_size,
        "vendor_data": vendor_data
    }
    await port.l1.transceiver.cmis.cdb(cdb_instance).cmd_0101h_start_firmware_download.set(cmd_data=cmd_data)

async def cmd_0101h_start_firmware_download_reply(port: PortL23, cdb_instance: int) -> CMD0101hStartFirmwareDownloadReply:
    """Read the module response to CMD 0101h Start Firmware Download

    :param port: the port object to read the response from
    :type port: PortL23
    :param cdb_instance: CDB instance number.
    
        * 0 = CBD Instance 1
        * 1 = CDB Instance 2
    
    :type cdb_instance: int
    :return: REPLY of CMD 0101h Start Firmware Download
    :rtype: CMD0101hStartFirmwareDownloadReply
    """
    while True:
        try:
            resp = await port.l1.transceiver.cmis.cdb(cdb_instance).cmd_0101h_start_firmware_download.get()
            return CMD0101hStartFirmwareDownloadReply(resp.reply)
        except exceptions.XmpPendingError:
            time.sleep(0.1)


# CMD 0102h: Abort Firmware Download
class CMD0102hAbortFirmwareDownloadReply:
    """REPLY message of CMD 0102h Abort Firmware Download
    """
    def __init__(self, reply: t.Dict[str, t.Any]) -> None:
        self.cdb_status: str = reply["cdb_status"]
        """hex string, provides the status of the most recently triggered CDB command.
        
        In Progress

            * ``10 000001b``: Busy processing command, CMD captured
            * ``10 000010b``: Busy processing command, CMD checking
            * ``10 000011b``: Busy processing command, CMD execution
        
        On Success
        
            * ``00 000001b``: Success
        
        On Failure

            * ``01 000000b``: Failed, no specific failure
            * ``01 000010b``: Parameter range error or not supported
            * ``01 000101b``: CdbChkCode error

        """

async def cmd_0102h_abort_firmware_download_cmd(port: PortL23, cdb_instance: int) -> None:
    """Send CMD 0102h Abort Firmware Download

    :param port: the port object to send the command to
    :type port: PortL23
    :param cdb_instance: CDB instance number.
    
        * 0 = CBD Instance 1
        * 1 = CDB Instance 2
    
    :type cdb_instance: int
    """
    await port.l1.transceiver.cmis.cdb(cdb_instance).cmd_0102h_abort_firmware_download.set()

async def cmd_0102h_abort_firmware_download_reply(port: PortL23, cdb_instance: int) -> CMD0102hAbortFirmwareDownloadReply:
    """Read the module response to CMD 0102h Abort Firmware Download

    :param port: the port object to read the response from
    :type port: PortL23
    :param cdb_instance: CDB instance number.
    
        * 0 = CBD Instance 1
        * 1 = CDB Instance 2
    
    :type cdb_instance: int
    :return: REPLY of CMD 0102h Abort Firmware Download
    :rtype: CMD0102hAbortFirmwareDownloadReply
    """
    while True:
        try:
            resp = await port.l1.transceiver.cmis.cdb(cdb_instance).cmd_0102h_abort_firmware_download.get()
            return CMD0102hAbortFirmwareDownloadReply(resp.reply)
        except exceptions.XmpPendingError:
            time.sleep(0.1)


# CMD 0103h: Write Firmware Block LPL
class CMD0103hWriteFirmwareBlockLPLReply:
    """REPLY message of CMD 0103h Write Firmware Block LPL
    """
    def __init__(self, reply: t.Dict[str, t.Any]) -> None:
        self.cdb_status: str = reply["cdb_status"]
        """hex string, provides the status of the most recently triggered CDB command.

        In Progress

            * ``10 000001b``: Busy processing command, CMD captured
            * ``10 000010b``: Busy processing command, CMD checking
            * ``10 000011b``: Busy processing command, CMD execution

        On Success
        
            * ``00 000001b``: Success

        On Failure

            * ``01 000000b``: Failed, no specific failure
            * ``01 000010b``: Parameter range error or not supported
            * ``01 000101b``: CdbChkCode error

        """

<<<<<<< HEAD
async def cmd_0103h_write_firmware_block_lpl_cmd(port: PortL23, cdb_instance: int, block_address: int, firmware_block: str) -> None:
=======
async def cmd_0103h_write_firmware_block_lpl_cmd(port: Z800FreyaPort, cdb_instance: int, block_address: int, firmware_block: bytes) -> None:
>>>>>>> 6afc56a3
    """Send CMD 0103h Write Firmware Block LPL

    :param port: the port object to send the command to
    :type port: PortL23
    :param cdb_instance: CDB instance number.
    
        * 0 = CBD Instance 1
        * 1 = CDB Instance 2
    
    :type cdb_instance: int
    :param block_address: U32 Starting byte address of this block of data within the supplied image file minus the size of the “Start Command Payload Size”.
    :type block_address: int
    :param firmware_block: U8[116] One block of the firmware image. The actually needed length may be shorter than the available FirmwareBlock field size. This actual length of the block is defined in Byte 132 (LPLLength)
    :type firmware_block: bytes
    """
    cmd_data = {
        "block_address": block_address,
        "firmware_block": "0x" + bytes.hex(firmware_block).upper()
    }
    await port.l1.transceiver.cmis.cdb(cdb_instance).cmd_0103h_write_firmware_block_lpl.set(cmd_data=cmd_data)

async def cmd_0103h_write_firmware_block_lpl_reply(port: PortL23, cdb_instance: int) -> CMD0103hWriteFirmwareBlockLPLReply:
    """Read the module response to CMD 0103h Write Firmware Block LPL

    :param port: the port object to read the response from
    :type port: PortL23
    :param cdb_instance: CDB instance number.
    
        * 0 = CBD Instance 1
        * 1 = CDB Instance 2
    
    :type cdb_instance: int
    :return: REPLY of CMD 0103h Write Firmware Block LPL
    :rtype: CMD0103hWriteFirmwareBlockLPLReply
    """
    while True:
        try:
            resp = await port.l1.transceiver.cmis.cdb(cdb_instance).cmd_0103h_write_firmware_block_lpl.get()
            return CMD0103hWriteFirmwareBlockLPLReply(resp.reply)
        except exceptions.XmpPendingError:
            time.sleep(0.1)


# CMD 0104h: Write Firmware Block EPL
class CMD0104hWriteFirmwareBlockEPLReply:
    """REPLY message of CMD 0104h Write Firmware Block EPL
    """
    def __init__(self, reply: t.Dict[str, t.Any]) -> None:
        self.cdb_status: str = reply["cdb_status"]
        """hex string, provides the status of the most recently triggered CDB command.

        In Progress
        
            * ``10 000001b``: Busy processing command, CMD captured
            * ``10 000010b``: Busy processing command, CMD checking
            * ``10 000011b``: Busy processing command, CMD execution

        On Success
        
            * ``00 000001b``: Success

        On Failure
            
            * ``01 000000b``: Failed, no specific failure
            * ``01 000010b``: Parameter range error or not supported
            * ``01 000101b``: CdbChkCode error

        """

<<<<<<< HEAD
async def cmd_0104h_write_firmware_block_epl_cmd(port: PortL23, cdb_instance: int, block_address: int, firmware_block: str) -> None:
=======
async def cmd_0104h_write_firmware_block_epl_cmd(port: Z800FreyaPort, cdb_instance: int, block_address: int, firmware_block: bytes) -> None:
>>>>>>> 6afc56a3
    """Send CMD 0104h Write Firmware Block EPL

    :param port: the port object to send the command to
    :type port: PortL23
    :param cdb_instance: CDB instance number.
    
        * 0 = CBD Instance 1
        * 1 = CDB Instance 2
    
    :type cdb_instance: int
    :param block_address: U32 Starting byte address of this block of data within the supplied image file minus the size of the “Start Command Payload Size”.
    :type block_address: int
    :param firmware_block: Up to 2048 Bytes. Actual Length specified in EPLLength
    :type firmware_block: hex str
    """

    cmd_data = {
        "block_address": block_address,
        "firmware_block": "0x" + bytes.hex(firmware_block).upper()
    }
    await port.l1.transceiver.cmis.cdb(cdb_instance).cmd_0104h_write_firmware_block_epl.set(cmd_data=cmd_data)

async def cmd_0104h_write_firmware_block_epl_reply(port: PortL23, cdb_instance: int) -> CMD0104hWriteFirmwareBlockEPLReply:
    """Read the module response to CMD 0104h Write Firmware Block EPL

    :param port: the port object to read the response from
    :type port: PortL23
    :param cdb_instance: CDB instance number.
    
        * 0 = CBD Instance 1
        * 1 = CDB Instance 2
    
    :type cdb_instance: int
    :return: REPLY of CMD 0104h Write Firmware Block EPL
    :rtype: CMD0104hWriteFirmwareBlockEPLReply
    """
    while True:
        try:
            resp = await port.l1.transceiver.cmis.cdb(cdb_instance).cmd_0104h_write_firmware_block_epl.get()
            return CMD0104hWriteFirmwareBlockEPLReply(resp.reply)
        except exceptions.XmpPendingError:
            time.sleep(0.1)


# CMD 0105h: Read Firmware Block LPL
class CMD0105hReadFirmwareBlockLPLReply:
    """REPLY message of CMD 0105h Read Firmware Block LPL
    """
    def __init__(self, reply: t.Dict[str, t.Any]) -> None:
        self.cdb_status: str = reply["cdb_status"]
        """hex string, provides the status of the most recently triggered CDB command.

        In Progress
        
            * ``10 000001b``: Busy processing command, CMD captured
            * ``10 000010b``: Busy processing command, CMD checking
            * ``10 000011b``: Busy processing command, CMD execution
        
        On Success
        
            * ``00 000001b``: Success
        
        On Failure
        
            * ``01 000000b``: Failed, no specific failure
            * ``01 000010b``: Parameter range error or not supported
            * ``01 000101b``: CdbChkCode error

        """
        self.base_address_block: str = reply["base_address_block"]
        """hex string, Base address of the data block within the firmware image.
        """
        self.image_data: bytes = bytes.fromhex(reply["image_data"].replace("0x", ""))
        """hex string, Up to 116 bytes.
        """

async def cmd_0105h_read_firmware_block_lpl_cmd(port: PortL23, cdb_instance: int, block_address: int, length: int) -> None:
    """Send CMD 0105h Read Firmware Block LPL

    :param port: the port object to send the command to
    :type port: PortL23
    :param cdb_instance: CDB instance number.
    
        * 0 = CBD Instance 1
        * 1 = CDB Instance 2
    
    :type cdb_instance: int
    :param block_address: U32 Starting byte address of this block of data within the supplied image file minus the size of the size of the “Start Command Payload Size”.
    :type block_address: int
    :param length: U16 Number of bytes to read back to the LPL in this command, starting at the indicated address.
    :type length: int
    """
    cmd_data = {
        "block_address": block_address,
        "length": length
    }
    await port.l1.transceiver.cmis.cdb(cdb_instance).cmd_0105h_read_firmware_block_lpl.set(cmd_data=cmd_data)

async def cmd_0105h_read_firmware_block_lpl_reply(port: PortL23, cdb_instance: int) -> CMD0105hReadFirmwareBlockLPLReply:
    """Read the module response to CMD 0105h Read Firmware Block LPL

    :param port: the port object to read the response from
    :type port: PortL23
    :param cdb_instance: CDB instance number.
    
        * 0 = CBD Instance 1
        * 1 = CDB Instance 2
    
    :type cdb_instance: int
    :param block_address: U32 Starting byte address of this block of data within the supplied image file minus the size of the size of the “Start Command Payload Size”.
    :type block_address: int
    :param length: U16 Number of bytes to read back to the LPL in this command, starting at the indicated address
    :type length: int
    :return: REPLY of CMD 0105h Read Firmware Block LPL
    :rtype: CMD0105hReadFirmwareBlockLPLReply
    """
    while True:
        try:
            resp = await port.l1.transceiver.cmis.cdb(cdb_instance).cmd_0105h_read_firmware_block_lpl.get()
            return CMD0105hReadFirmwareBlockLPLReply(resp.reply)
        except exceptions.XmpPendingError:
            time.sleep(0.1)
    

# CMD 0106h: Read Firmware Block EPL
class CMD0106hReadFirmwareBlockEPLReply:
    """REPLY message of CMD 0106h Read Firmware Block EPL
    """
    def __init__(self, reply: t.Dict[str, t.Any]) -> None:
        self.cdb_status: str = reply["cdb_status"]
        """hex string, provides the status of the most recently triggered CDB command.

        In Progress

            * ``10 000001b``: Busy processing command, CMD captured
            * ``10 000010b``: Busy processing command, CMD checking
            * ``10 000011b``: Busy processing command, CMD execution
        
        On Success
            
            * ``00 000001b``: Success
        
        On Failure
            
            * ``01 000000b``: Failed, no specific failure
            * ``01 000010b``: Parameter range error or not supported
            * ``01 000101b``: CdbChkCode error

        """
        self.image_data: bytes = bytes.fromhex(reply["image_data"].replace("0x", ""))
        """Up to 2048 Bytes. Actual Length specified in RPLLength
        """

async def cmd_0106h_read_firmware_block_epl_cmd(port: PortL23, cdb_instance: int, block_address: int, length: int) -> None:
    """Send CMD 0106h Read Firmware Block EPL

    :param port: the port object to send the command to
    :type port: PortL23
    :param cdb_instance: CDB instance number.
    
        * 0 = CBD Instance 1
        * 1 = CDB Instance 2
    
    :type cdb_instance: int
    :param block_address: U32 Starting byte address of this block of data within the supplied image file minus the size of the size of the “Start Command Payload Size”
    :type block_address: int
    :param length: U16 Number of bytes to read back to the EPL in this command, starting at the indicated address.
    :type length: int
    """
    cmd_data = {
        "block_address": block_address,
        "length": length
    }
    await port.l1.transceiver.cmis.cdb(cdb_instance).cmd_0106h_read_firmware_block_epl.set(cmd_data=cmd_data)

async def cmd_0106h_read_firmware_block_epl_reply(port: PortL23, cdb_instance: int) -> CMD0106hReadFirmwareBlockEPLReply:
    """Read the module response to CMD 0106h Read Firmware Block EPL

    :param port: the port object to read the response from
    :type port: PortL23
    :param cdb_instance: CDB instance number.
    
        * 0 = CBD Instance 1
        * 1 = CDB Instance 2
    
    :type cdb_instance: int
    :param block_address: U32 Starting byte address of this block of data within the supplied image file minus the size of the size of the “Start Command Payload Size”
    :type block_address: int
    :param length: U16 Number of bytes to read back to the EPL in this command, starting at the indicated address.
    :type length: int
    :return: REPLY of CMD 0106h Read Firmware Block EPL
    :rtype: CMD0106hReadFirmwareBlockEPLReply
    """
    while True:
        try:
            resp = await port.l1.transceiver.cmis.cdb(cdb_instance).cmd_0106h_read_firmware_block_epl.get()
            return CMD0106hReadFirmwareBlockEPLReply(resp.reply)
        except exceptions.XmpPendingError:
            time.sleep(0.1)


# CMD 0107h: Complete Firmware Download
class CMD0107hCompleteFirmwareDownloadReply:
    """REPLY message of CMD 0107h Complete Firmware Download
    """
    def __init__(self, reply: t.Dict[str, t.Any]) -> None:
        self.cdb_status: str = reply["cdb_status"]
        """hex string, provides the status of the most recently triggered CDB command.

        In Progress

            * ``10 000001b``: Busy processing command, CMD captured
            * ``10 000010b``: Busy processing command, CMD checking
            * ``10 000011b``: Busy processing command, CMD execution
        
        On Success
        
            * ``00 000001b``: Success
        
        On Failure
        
            * ``01 000000b``: Failed, no specific failure
            * ``01 000010b``: Parameter range error or not supported
            * ``01 000101b``: CdbChkCode error

        """

async def cmd_0107h_complete_firmware_download_cmd(port: PortL23, cdb_instance: int) -> None:
    """Send CMD 0107h Complete Firmware Download

    :param port: the port object to send the command to
    :type port: PortL23
    :param cdb_instance: CDB instance number.
    
        * 0 = CBD Instance 1
        * 1 = CDB Instance 2
    
    :type cdb_instance: int
    """
    await port.l1.transceiver.cmis.cdb(cdb_instance).cmd_0107h_complete_firmware_download.set()

async def cmd_0107h_complete_firmware_download_reply(port: PortL23, cdb_instance: int) -> CMD0107hCompleteFirmwareDownloadReply:
    """Read the module response to CMD 0107h Complete Firmware Download

    :param port: the port object to read the response from
    :type port: PortL23
    :param cdb_instance: CDB instance number.
    
        * 0 = CBD Instance 1
        * 1 = CDB Instance 2
    
    :type cdb_instance: int
    :return: REPLY of CMD 0107h Complete Firmware Download
    :rtype: CMD0107hCompleteFirmwareDownloadReply
    """
    while True:
        try:
            resp = await port.l1.transceiver.cmis.cdb(cdb_instance).cmd_0107h_complete_firmware_download.get()
            return CMD0107hCompleteFirmwareDownloadReply(resp.reply)
        except exceptions.XmpPendingError:
            time.sleep(0.1)


# CMD 0108h: Copy Firmware Image
class CMD0108hCopyFirmwareImageReply:
    """REPLY message of CMD 0108h Copy Firmware Image
    """
    def __init__(self, reply: t.Dict[str, t.Any]) -> None:
        self.cdb_status: str = reply["cdb_status"]
        """hex string, provides the status of the most recently triggered CDB command.

        In Progress

            * ``10 000001b``: Busy processing command, CMD captured
            * ``10 000010b``: Busy processing command, CMD checking
            * ``10 000011b``: Busy processing command, CMD execution
        
        On Success
        
            * ``00 000001b``: Success
        
        On Failure
        
            * ``01 000000b``: Failed, no specific failure
            * ``01 000010b``: Parameter range error or not supported
            * ``01 000101b``: CdbChkCode error

        """
        self.length: int = reply["length"]
        """integer, number of bytes copied.
        """
        self.copy_direction: str = reply["copy_direction"]
        """hex string, copy direction.

        * ``0xAB``, Copy Image A into Image B
        * ``0xBA``,Copy Image B into Image A

        """
        self.copy_status: str = reply["copy_status"]
        """hex string, copy status.

        * ``0x00``, Copy Successful
        * ``0x01``, Copy Failed

        """

async def cmd_0108h_copy_firmware_image_cmd(port: PortL23, cdb_instance: int, copy_direction: str) -> None:
    """Send CMD 0108h Copy Firmware Image

    :param port: the port object to send the command to
    :type port: PortL23
    :param cdb_instance: CDB instance number.
    
        * 0 = CBD Instance 1
        * 1 = CDB Instance 2
    
    :type cdb_instance: int
    :param copy_direction: copy direction. 
    
        * ``0xAB``, Copy Image A into Image B
        * ``0xBA``,Copy Image B into Image A

    :type copy_direction: hex str
    """
    cmd_data = {
        "copy_direction": copy_direction
    }
    await port.l1.transceiver.cmis.cdb(cdb_instance).cmd_0108h_copy_firmware_image.set(cmd_data=cmd_data)

async def cmd_0108h_copy_firmware_image_reply(port: PortL23, cdb_instance: int) -> CMD0108hCopyFirmwareImageReply:
    """Read the module response to CMD 0108h Copy Firmware Image

    :param port: the port object to read the response from
    :type port: PortL23
    :param cdb_instance: CDB instance number.
    
        * 0 = CBD Instance 1
        * 1 = CDB Instance 2
    
    :type cdb_instance: int
    :return: REPLY of CMD 0108h Copy Firmware Image
    :rtype: CMD0108CopyFirmwareImageReply
    """
    while True:
        try:
            resp = await port.l1.transceiver.cmis.cdb(cdb_instance).cmd_0108h_copy_firmware_image.get()
            return CMD0108hCopyFirmwareImageReply(resp.reply)
        except exceptions.XmpPendingError:
            time.sleep(0.1)


# CMD 0109h: Run Firmware Image
class CMD0109hRunFirmwareImageReply:
    """REPLY message of CMD 0109h Run Firmware Image
    """
    def __init__(self, reply: t.Dict[str, t.Any]) -> None:
        self.cdb_status: str = reply["cdb_status"]
        """hex string, provides the status of the most recently triggered CDB command.

        In Progress

            * ``10 000001b``: Busy processing command, CMD captured
            * ``10 000010b``: Busy processing command, CMD checking
            * ``10 000011b``: Busy processing command, CMD execution
        
        On Success
        
            * ``00 000001b``: Success
        
        On Failure
        
            * ``01 000000b``: Failed, no specific failure
            * ``01 000010b``: Parameter range error or not supported
            * ``01 000101b``: CdbChkCode error

        """

async def cmd_0109h_run_firmware_image_cmd(port: PortL23, cdb_instance: int, image_to_run: int, delay_to_reset: int) -> None:
    """Send CMD 0109h Run Firmware Image

    :param port: the port object to send the command to
    :type port: PortL23
    :param cdb_instance: CDB instance number.
    
        * 0 = CBD Instance 1
        * 1 = CDB Instance 2
    
    :type cdb_instance: int
    :param image_to_run: integer, index of the image to run.

        * 0 = Traffic affecting Reset to Inactive Image.
        * 1 = Attempt Hitless Reset to Inactive Image
        * 2 = Traffic affecting Reset to Running Image.
        * 3 = Attempt Hitless Reset to Running Image
    
    :type image_to_run: int
    :param delay_to_reset: integer, Indicates the delay in ms after receiving this command before a reset will occur, starting from the time the CDB complete Flag is set.
    :type delay_to_reset: int
    """
    cmd_data = {
        "image_to_run": image_to_run,
        "delay_to_reset": delay_to_reset
    }
    await port.l1.transceiver.cmis.cdb(cdb_instance).cmd_0109h_run_firmware_image.set(cmd_data=cmd_data)

async def cmd_0109h_run_firmware_image_reply(port: PortL23, cdb_instance: int) -> CMD0109hRunFirmwareImageReply:
    """Read the module response to CMD 0109h Run Firmware Image

    :param port: the port object to read the response from
    :type port: PortL23
    :param cdb_instance: CDB instance number.
    
        * 0 = CBD Instance 1
        * 1 = CDB Instance 2
    
    :type cdb_instance: int
    :return: REPLY of CMD 0109h Run Firmware Image
    :rtype: CMD0109RunFirmwareImageReply
    """
    while True:
        try:
            resp = await port.l1.transceiver.cmis.cdb(cdb_instance).cmd_0109h_run_firmware_image.get()
            return CMD0109hRunFirmwareImageReply(resp.reply)
        except exceptions.XmpPendingError:
            time.sleep(0.1)


# CMD 010Ah: Commit Firmware Image
class CMD010AhCommitFirmwareImageReply:
    """REPLY message of CMD 010Ah Commit Firmware Image
    """
    def __init__(self, reply: t.Dict[str, t.Any]) -> None:
        self.cdb_status: str = reply["cdb_status"]
        """hex string, provides the status of the most recently triggered CDB command.

        In Progress

            * ``10 000001b``: Busy processing command, CMD captured
            * ``10 000010b``: Busy processing command, CMD checking
            * ``10 000011b``: Busy processing command, CMD execution
        
        On Success
        
            * ``00 000001b``: Success
        
        On Failure
        
            * ``01 000000b``: Failed, no specific failure
            * ``01 000010b``: Parameter range error or not supported
            * ``01 000101b``: CdbChkCode error

        """

async def cmd_010ah_commit_firmware_image_cmd(port: PortL23, cdb_instance: int) -> None:
    """Send CMD 010Ah Commit Firmware Image

    :param port: the port object to send the command to
    :type port: PortL23
    :param cdb_instance: CDB instance number.
    
        * 0 = CBD Instance 1
        * 1 = CDB Instance 2
    
    :type cdb_instance: int
    """
    await port.l1.transceiver.cmis.cdb(cdb_instance).cmd_010ah_commit_firmware_image.set()

async def cmd_010ah_commit_firmware_image_reply(port: PortL23, cdb_instance: int) -> CMD010AhCommitFirmwareImageReply:
    """Read the module response to CMD 010Ah Commit Firmware Image

    :param port: the port object to read the response from
    :type port: PortL23
    :param cdb_instance: CDB instance number.
    
        * 0 = CBD Instance 1
        * 1 = CDB Instance 2
    
    :type cdb_instance: int
    :return: REPLY of CMD 010Ah Commit Firmware Image
    :rtype: CMD010AhCommitFirmwareImageReply
    """
    while True:
        try:
            resp = await port.l1.transceiver.cmis.cdb(cdb_instance).cmd_010ah_commit_firmware_image.get()
            return CMD010AhCommitFirmwareImageReply(resp.reply)
        except exceptions.XmpPendingError:
            time.sleep(0.1)


# CMD 8000h-FFFFh: Custom Command

class CustomCMDReply:
    """Defines the custom reply to receiver for the CDB instance.
    """
    def __init__(self, reply: t.Dict[str, t.Any]) -> None:
        self.cdb_cmd_complete_flag: str = reply["reply_status"]["cdb_cmd_complete_flag"]
        """hex string, REPLY Status.CdbCmdCompleteFlag. 
        
        Indicates whether the CDB command is complete.

        """
        self.cdb_status: str = reply["reply_status"]["cdb_status"]
        """hex string, REPLY Status.CdbStatus. 
        
        Provides the status of the most recently triggered CDB command.

        """
        self.rpl_length: str = reply["reply_header"]["rpl_length"]
        """integer, REPLY Header.RPLLength.

        Length of the reply data.

        """
        self.rpl_check_code: str = reply["reply_header"]["rpl_check_code"]
        """integer, REPLY Header.RPLChkCode.
        
        Check code for the reply data.

        """
        self.data = reply["reply_data"]["data"]
        """hex string, REPLY Data.Data
        
        The actual data to be sent in the reply.

        """

async def cmd_custom_cmd_reply(port: PortL23, cdb_instance: int) -> CustomCMDReply:
    """Read the module response to CMD 8000h-FFFFh Custom Command

    :param port: the port object to read the response from
    :type port: PortL23
    :param cdb_instance: CDB instance number.
    
        * 0 = CBD Instance 1
        * 1 = CDB Instance 2
    
    :type cdb_instance: int
    :return: REPLY of CMD 8000h-FFFFh Custom Command
    :rtype: CustomCMDReply
    """
    while True:
        try:
<<<<<<< HEAD
            resp = await port.l1.transceiver.cmis.cdb(cdb_instance).cmd_custom_reply.get()
=======
            resp = await port.transceiver.cmis.cdb(cdb_instance).custom_cmd.get()
>>>>>>> 6afc56a3
            return CustomCMDReply(resp.reply)
        except exceptions.XmpPendingError:
            time.sleep(0.1)

async def cmd_custom_cmd_request(port: PortL23, cdb_instance: int, cmd_id: str, epl_length: int, lpl_length: int, rpl_length: int, rpl_check_code: int, data: str) -> None:
    """Send CMD 8000h-FFFFh Custom Command

    :param port: the port object to send the command to
    :type port: PortL23
    :param cdb_instance: CDB instance number.
    
        * 0 = CBD Instance 1
        * 1 = CDB Instance 2
    
    :type cdb_instance: int
    :param cmd_id: ``CMD Header.CMDID``. Command ID.
    :type cmd_id: hex str

    :param epl_length: ``CMD Header.EPLLength``. Length of the EPL.
    :type epl_length: int

    :param lpl_length: ``CMD Header.LPLLength``. Length of the LPL.
    :type lpl_length: int

    :param rpl_length: ``CMD Header.RPLLength``. Length of the RPL (optional).
    :type rpl_length: int

    :param rpl_check_code: ``CMD Header.RPLChkCode``. Check code for the RPL. (optional)
    :type rpl_check_code: int
    
    :param data: ``CMD Data.Data``. The data to be sent in the command.
    :type data: hex str
    """
    cmd = {
        "cmd_header": {
            "cmd_id": cmd_id,
            "epl_length": epl_length,
            "lpl_length": lpl_length,
            "rpl_length": rpl_length,
            "rpl_check_code": rpl_check_code
        },
        "cmd_data": {
            "data": data
        }
    }
<<<<<<< HEAD
    await port.l1.transceiver.cmis.cdb(cdb_instance).cmd_custom_request.set(cmd_data=cmd_data)
=======
    await port.transceiver.cmis.cdb(cdb_instance).custom_cmd.set(cmd=cmd)



        
async def cdb_instances_supported_reply(port: Z800FreyaPort) -> int:
    resp = await port.transceiver.cmis.cdb_instances_supported.get()
    return resp.reply["cdb_instances_supported"]
>>>>>>> 6afc56a3


async def firmware_download_procedure(port: PortL23, cdb_instance: int, firmware_file: str, use_epl_write: bool, use_abort_for_failure: bool) -> bool:
    """Specified in **OIF-CMIS-05.3**

    Start transceiver firmware update on the specified port.

    The host begins by reading module capabilities using CMD 0041h: (Firmware Management Features).

    The host then reads (and possibly converts to binary format) the vendor specific and vendor provided firmware download file into a contiguous addressable byte array defined as the binary download image.

    To start the firmware download, the host sends the download image header consisting of the first StartCmdPayloadSize bytes from the download image using CMD 0101h: (Start Firmware Download). This header instructs the module in a vendor specific way about the full or partial download content to be expected. 

    Before the module updates an image bank in a download procedure the module ensures that the bank is marked as empty or corrupt until the download has eventually finished successfully.

    When CMD 0101h: was successful, the module is ready to accept data from the host using the advertised method, either CMD 0103h: (Write Firmware Block LPL) or CMD 0104h: (Write Firmware Block EPL). These command differ only in the allowed size of a download image block, which: is advertised for the EPL variant.

    The host zero-initializes a variable containing the address of the next data block to be sent or received in subsequent Write Firmware Block or Read Firmware Block commands, respectively.

    In a loop the host then reads subsequent bytes of the download image in blocks not exceeding the allowed block site and sends it using CMD 0103h: or 0104h.

    :param port: the port object to send the command to
    :type port: PortL23
    :param cdb_instance: the CDB instance number.
    :type cdb_instance: int
    :param firmware_file: the module firmware filename
    :type firmware_file: str
    :param use_epl_write: should the procedure use EPL write mechanism for data block write.
    :type use_epl_write: bool
    :param use_abort_for_failure: should the procedure use CMD 0102h Abort Firmware Download to abort the firmware download on failure.
    :type use_abort_for_failure: bool
    """
<<<<<<< HEAD
    reply_obj = await port.l1.transceiver.cmis.cdb_instances_supported.get()
    cdb_instances_supported = reply_obj.reply["cdb_instances_supported"]
=======
    cdb_instances_supported = await cdb_instances_supported_reply(port)
>>>>>>> 6afc56a3
    # Check if the specified CDB instance is supported
    if cdb_instance >= cdb_instances_supported:
        print(f"CDB instance {cdb_instance} is not supported. Only {cdb_instances_supported} CDB instances are supported.")
        return False
    
    # Log the start of the firmware update
    print(f"Starting firmware update on {port}")
    
    # Read capabilities (CMD 0041h)
    # Read size of START_LPL, erase byte
    reply_obj = await cmd_0041h_fw_mgmt_features_reply(port, cdb_instance)
    firmware_header_size = reply_obj.start_cmd_payload_size

    # Determine the write mechanism
    write_mechanism = reply_obj.write_mechanism.lower().lstrip("0x")
    if write_mechanism == WriteMechanism.NONE_SUPPORTED:
        print(f"Write Mechanism is not supported. Unable to proceed with firmware update.")
        return False
    elif write_mechanism == WriteMechanism.LPL_ONLY:
        print(f"Only CMD 0103h Write Firmware Block LPL is supported. Will use LPL write mechanism.")
        use_epl_write = False
    elif write_mechanism == WriteMechanism.EPL_ONLY:
        print(f"Only CMD 0104h Write Firmware Block EPL is supported. Will use EPL write mechanism.")
        use_epl_write = True
    else:
        print((f"Both CMD 0103h and CMD 0104h are supported. Will use the preferred write mechanism."))
    
    # Read the erased byte value
    erased_byte = reply_obj.erased_byte
    if reply_obj.abort_cmd == 0 and use_abort_for_failure == True:
        use_abort_for_failure = False
        print(f"CMD 0102h Abort Firmware Download is not supported by the module. Will use CMD 0107h Complete Firmware Download instead.")
    
    # Start the data block write loop
    return await __write_data_block_loop(port, cdb_instance, firmware_file, firmware_header_size, erased_byte, use_epl_write, use_abort_for_failure)


##################
# Helper functions
##################
async def __write_data_block_loop(port: PortL23, cdb_instance: int, firmware_filename: str, firmware_header_size: int, erased_byte: str, use_epl_write: bool, use_abort_for_failure: bool) -> bool:
    """Write data block loop

    :param port: the port object
    :type port: PortL23
    :param cdb_instance: CDB instance number.
    :type cdb_instance: int
    :param firmware_filename: module firmware filename
    :type firmware_filename: str
    :param firmware_header_size: firmware header size
    :type firmware_header_size: int
    :param erased_byte: value of the erased byte in hex string format
    :type erased_byte: str
    :param use_epl_write: should the procedure use EPL write mechanism for data block write.
    :type use_epl_write: bool
    :param use_abort_for_failure: should the procedure use CMD 0102h Abort Firmware Download to abort the firmware download on failure.
    :type use_abort_for_failure: bool
    """
    if use_epl_write == True:
        write_func_map = {
            "block_size": 2048,
            "write_func": cmd_0104h_write_firmware_block_epl_cmd,
            "description": "CMD 0104h: (Write Firmware Block EPL)"
        }
    else:
        write_func_map = {
            "block_size": 116,
            "write_func": cmd_0103h_write_firmware_block_lpl_cmd,
            "description": "CMD 0103h: (Write Firmware Block LPL)"
        }

    with open(firmware_filename, "rb") as f:        
        # Read the header data
        firmware_header_data = "0x" + f.read(firmware_header_size).hex()

        # Send the header data using CMD 0101h: (Start Firmware Download), and wait for SUCCESS response
        await cmd_0101h_start_firmware_download_cmd(port, cdb_instance, firmware_header_size, firmware_header_data)
        if await __cmd_successful("cmd_0101h_start_firmware_download_cmd", port, cdb_instance) == False:
            print(f"CMD 0101h: (Start Firmware Download) failed to become SUCCESS.")

        addr = 0
        while True:
            # Read the a block of firmware data
            data_block = f.read(write_func_map["block_size"])
            if not data_block:
                print(f"EOF. No more data to read.")
                break
            data_block_len = len(data_block)
            data_block_hex = "0x" + data_block.hex()
            if check_erased_byte(data_block_hex, erased_byte) == True:
                addr += data_block_len
                continue
            else:
                # Send the data block
                func = write_func_map["write_func"]
                await func(port, cdb_instance, addr, data_block_hex)
                if await __cmd_successful(str(write_func_map["write_func"]), port, cdb_instance) == False:
                    print(f"{write_func_map['description']} failed.")
                    await __abort_firmware_download(port, cdb_instance, use_abort_for_failure)
                    return False
                else:
                    addr += data_block_len
                    continue

        # Send CMD 0107h: (Complete Firmware Download) to complete the firmware download
        await cmd_0107h_complete_firmware_download_cmd(port, cdb_instance)
        if await __cmd_successful("cmd_0107h_complete_firmware_download_cmd", port, cdb_instance) == False:
            print(f"CMD 0107h: (Complete Firmware Download) failed.")
            print(f"Firmware Update Failed.")
            return False
        
        print(f"Firmware Update Successful.")
        return True


async def __abort_firmware_download(port: PortL23, cdb_instance: int, use_abort_for_failure: bool) -> None:
    """Abort firmware download

    :param port: the port object
    :type port: PortL23
    :param cdb_instance: the CDB instance number
    :type cdb_instance: int
    :param use_abort_for_failure: should the procedure use CMD 0102h Abort Firmware Download to abort the firmware download on failure.
    :type use_abort_for_failure: bool
    """
    if use_abort_for_failure == True:
        # Send CMD 0102h: (Abort Firmware Download) to abort the firmware download
        await cmd_0102h_abort_firmware_download_cmd(port, cdb_instance)
        if await __cmd_successful("cmd_0102h_abort_firmware_download_cmd", port, cdb_instance) == False:
            print(f"CMD 0102h: (Abort Firmware Download) failed.")
        else:
            print(f"CMD 0102h: (Abort Firmware Download) successful.")
    else:
        # Send CMD 0107h: (Complete Firmware Download) to complete the firmware download
        await cmd_0107h_complete_firmware_download_cmd(port, cdb_instance)
        if await __cmd_successful("cmd_0107h_complete_firmware_download_cmd", port, cdb_instance) == False:
            print(f"CMD 0107h: (Complete Firmware Download) failed.")
        else:
            print(f"CMD 0107h: (Complete Firmware Download) successful.")

    print(f"Firmware Update Failed.")


async def __cmd_successful(cmd_name: str, port: PortL23, cdb_instance: int, timeout = 5.0) -> bool:
    """Check if the CDB command is successful.

    :param cmd_name: the function name of the command to check
    :type cmd_name: str
    :param port: the port object
    :type port: PortL23
    :param cdb_instance: the CDB instance number
    :type cdb_instance: int
    :param timeout: the timeout, defaults to 5.0
    :type timeout: float, optional
    :return: if the command is successful or not
    :rtype: bool
    """
    func_map = {
        "cmd_0101h_start_firmware_download_reply": cmd_0101h_start_firmware_download_reply,
        "cmd_0103h_write_firmware_block_lpl_reply": cmd_0103h_write_firmware_block_lpl_reply,
        "cmd_0104h_write_firmware_block_epl_reply": cmd_0104h_write_firmware_block_epl_reply,
        "cmd_0107h_complete_firmware_download_reply": cmd_0107h_complete_firmware_download_reply,
    }
    if cmd_name not in func_map:
        print(f"Invalid command name: {cmd_name}. Valid commands are: {list(func_map.keys())}")
        return False
    start = time.time()
    while time.time() - start < timeout:
        reply_obj = await func_map[cmd_name](port, cdb_instance)
        if check_cdb_status(reply_obj.cdb_status) == CdbCommandCoarseStatus.SUCCESS:
            return True
        elif check_cdb_status(reply_obj.cdb_status) == CdbCommandCoarseStatus.FAILED:
            return False
        else:
            time.sleep(timeout/100)
    return False<|MERGE_RESOLUTION|>--- conflicted
+++ resolved
@@ -1313,11 +1313,7 @@
 
         """
 
-<<<<<<< HEAD
-async def cmd_0103h_write_firmware_block_lpl_cmd(port: PortL23, cdb_instance: int, block_address: int, firmware_block: str) -> None:
-=======
-async def cmd_0103h_write_firmware_block_lpl_cmd(port: Z800FreyaPort, cdb_instance: int, block_address: int, firmware_block: bytes) -> None:
->>>>>>> 6afc56a3
+async def cmd_0103h_write_firmware_block_lpl_cmd(port: PortL23, cdb_instance: int, block_address: int, firmware_block: bytes) -> None:
     """Send CMD 0103h Write Firmware Block LPL
 
     :param port: the port object to send the command to
@@ -1387,11 +1383,7 @@
 
         """
 
-<<<<<<< HEAD
-async def cmd_0104h_write_firmware_block_epl_cmd(port: PortL23, cdb_instance: int, block_address: int, firmware_block: str) -> None:
-=======
-async def cmd_0104h_write_firmware_block_epl_cmd(port: Z800FreyaPort, cdb_instance: int, block_address: int, firmware_block: bytes) -> None:
->>>>>>> 6afc56a3
+async def cmd_0104h_write_firmware_block_epl_cmd(port: PortL23, cdb_instance: int, block_address: int, firmware_block: bytes) -> None:
     """Send CMD 0104h Write Firmware Block EPL
 
     :param port: the port object to send the command to
@@ -1934,11 +1926,7 @@
     """
     while True:
         try:
-<<<<<<< HEAD
-            resp = await port.l1.transceiver.cmis.cdb(cdb_instance).cmd_custom_reply.get()
-=======
-            resp = await port.transceiver.cmis.cdb(cdb_instance).custom_cmd.get()
->>>>>>> 6afc56a3
+            resp = await port.l1.transceiver.cmis.cdb(cdb_instance).custom_cmd.get()
             return CustomCMDReply(resp.reply)
         except exceptions.XmpPendingError:
             time.sleep(0.1)
@@ -1984,18 +1972,14 @@
             "data": data
         }
     }
-<<<<<<< HEAD
-    await port.l1.transceiver.cmis.cdb(cdb_instance).cmd_custom_request.set(cmd_data=cmd_data)
-=======
-    await port.transceiver.cmis.cdb(cdb_instance).custom_cmd.set(cmd=cmd)
-
-
-
-        
-async def cdb_instances_supported_reply(port: Z800FreyaPort) -> int:
-    resp = await port.transceiver.cmis.cdb_instances_supported.get()
+    await port.l1.transceiver.cmis.cdb(cdb_instance).custom_cmd.set(cmd=cmd)
+
+
+
+        
+async def cdb_instances_supported_reply(port: PortL23) -> int:
+    resp = await port.l1.transceiver.cmis.cdb_instances_supported.get()
     return resp.reply["cdb_instances_supported"]
->>>>>>> 6afc56a3
 
 
 async def firmware_download_procedure(port: PortL23, cdb_instance: int, firmware_file: str, use_epl_write: bool, use_abort_for_failure: bool) -> bool:
@@ -2028,12 +2012,7 @@
     :param use_abort_for_failure: should the procedure use CMD 0102h Abort Firmware Download to abort the firmware download on failure.
     :type use_abort_for_failure: bool
     """
-<<<<<<< HEAD
-    reply_obj = await port.l1.transceiver.cmis.cdb_instances_supported.get()
-    cdb_instances_supported = reply_obj.reply["cdb_instances_supported"]
-=======
     cdb_instances_supported = await cdb_instances_supported_reply(port)
->>>>>>> 6afc56a3
     # Check if the specified CDB instance is supported
     if cdb_instance >= cdb_instances_supported:
         print(f"CDB instance {cdb_instance} is not supported. Only {cdb_instances_supported} CDB instances are supported.")
